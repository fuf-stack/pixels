--- conflicted
+++ resolved
@@ -23,11 +23,7 @@
     "@types/node": "22.18.6",
     "color2k": "2.0.3",
     "jsdom": "27.0.0",
-<<<<<<< HEAD
-    "tsx": "4.20.5",
-=======
     "tsx": "4.20.6",
->>>>>>> ba931bb3
     "typescript": "5.9.2"
   },
   "workspaces": [
