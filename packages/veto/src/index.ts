// import veto
import { veto } from './veto';

// export veto ts types
export type * from './types';

// export veto validator types
export * from './types/and/and';
export * from './types/any/any';
export * from './types/array/array';
export * from './types/boolean/boolean';
export * from './types/discriminatedUnion/discriminatedUnion';
export * from './types/json/json';
export * from './types/literal/literal';
export * from './types/nativeEnum/nativeEnum';
export * from './types/number/number';
export * from './types/object/object';
export * from './types/record/record';
export * from './types/string/string';
export * from './types/vEnum/vEnum';

export * from './veto';

<<<<<<< HEAD
export { veto };

=======
// also export veto as default
>>>>>>> bdda133c
export default veto;<|MERGE_RESOLUTION|>--- conflicted
+++ resolved
@@ -21,10 +21,5 @@
 
 export * from './veto';
 
-<<<<<<< HEAD
-export { veto };
-
-=======
 // also export veto as default
->>>>>>> bdda133c
 export default veto;