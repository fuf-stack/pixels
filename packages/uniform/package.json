{
  "name": "@fuf-stack/uniform",
  "version": "0.14.1",
  "description": "fuf react form library",
  "author": "Hannes Tiede",
  "homepage": "https://github.com/fuf-stack/pixels#readme",
  "license": "MIT",
  "type": "module",
  "main": "./dist/index.cjs",
  "module": "./dist/index.js",
  "types": "./dist/index.d.ts",
  "sideEffects": false,
  "exports": {
    ".": {
      "types": "./dist/index.d.ts",
      "import": "./dist/index.js",
      "require": "./dist/index.cjs"
    },
    "./CheckboxGroup": {
      "types": "./dist/CheckboxGroup/index.d.ts",
      "import": "./dist/CheckboxGroup/index.js",
      "require": "./dist/CheckboxGroup/index.cjs"
    },
    "./Controller": {
      "types": "./dist/Controller/index.d.ts",
      "import": "./dist/Controller/index.js",
      "require": "./dist/Controller/index.cjs"
    },
    "./FieldArray": {
      "types": "./dist/FieldArray/index.d.ts",
      "import": "./dist/FieldArray/index.js",
      "require": "./dist/FieldArray/index.cjs"
    },
    "./Form": {
      "types": "./dist/Form/index.d.ts",
      "import": "./dist/Form/index.js",
      "require": "./dist/Form/index.cjs"
    },
    "./Grid": {
      "types": "./dist/Grid/index.d.ts",
      "import": "./dist/Grid/index.js",
      "require": "./dist/Grid/index.cjs"
    },
    "./helpers": {
      "types": "./dist/helpers/index.d.ts",
      "import": "./dist/helpers/index.js",
      "require": "./dist/helpers/index.cjs"
    },
    "./hooks": {
      "types": "./dist/hooks/index.d.ts",
      "import": "./dist/hooks/index.js",
      "require": "./dist/hooks/index.cjs"
    },
    "./Input": {
      "types": "./dist/Input/index.d.ts",
      "import": "./dist/Input/index.js",
      "require": "./dist/Input/index.cjs"
    },
    "./partials/FieldCopyTestIdButton": {
      "types": "./dist/partials/FieldCopyTestIdButton/index.d.ts",
      "import": "./dist/partials/FieldCopyTestIdButton/index.js",
      "require": "./dist/partials/FieldCopyTestIdButton/index.cjs"
    },
    "./partials/FieldValidationError": {
      "types": "./dist/partials/FieldValidationError/index.d.ts",
      "import": "./dist/partials/FieldValidationError/index.js",
      "require": "./dist/partials/FieldValidationError/index.cjs"
    },
    "./RadioGroup": {
      "types": "./dist/RadioGroup/index.d.ts",
      "import": "./dist/RadioGroup/index.js",
      "require": "./dist/RadioGroup/index.cjs"
    },
    "./Select": {
      "types": "./dist/Select/index.d.ts",
      "import": "./dist/Select/index.js",
      "require": "./dist/Select/index.cjs"
    },
    "./SubmitButton": {
      "types": "./dist/SubmitButton/index.d.ts",
      "import": "./dist/SubmitButton/index.js",
      "require": "./dist/SubmitButton/index.cjs"
    },
    "./Switch": {
      "types": "./dist/Switch/index.d.ts",
      "import": "./dist/Switch/index.js",
      "require": "./dist/Switch/index.cjs"
    },
    "./TextArea": {
      "types": "./dist/TextArea/index.d.ts",
      "import": "./dist/TextArea/index.js",
      "require": "./dist/TextArea/index.cjs"
    }
  },
  "files": [
    "dist"
  ],
  "publishConfig": {
    "access": "public"
  },
  "repository": {
    "type": "git",
    "url": "git+https://github.com/fuf-stack/pixels.git",
    "directory": "packages/uniform"
  },
  "bugs": {
    "url": "https://github.com/fuf-stack/pixels/issues"
  },
  "scripts": {
    "build": "tsup --config node_modules/@repo/tsup-config/config.ts",
    "prepack": "rm -rf ./dist && pnpm build",
    "test": "vitest ./src"
  },
  "peerDependencies": {
    "react": ">=18",
    "react-dom": ">=18"
  },
  "dependencies": {
    "@dnd-kit/core": "6.3.1",
    "@dnd-kit/modifiers": "8.0.0",
    "@dnd-kit/sortable": "9.0.0",
    "@dnd-kit/utilities": "3.2.2",
    "@fuf-stack/pixel-utils": "workspace:*",
    "@fuf-stack/pixels": "workspace:*",
    "@fuf-stack/veto": "workspace:*",
    "@nextui-org/button": "2.0.38",
    "@nextui-org/checkbox": "2.1.5",
    "@nextui-org/input": "2.2.5",
    "@nextui-org/radio": "2.1.5",
    "@nextui-org/select": "2.2.7",
    "@nextui-org/switch": "2.0.34",
    "@nextui-org/system": "2.2.6",
    "@nextui-org/theme": "2.2.11",
    "@react-aria/visually-hidden": "3.8.18",
<<<<<<< HEAD
    "framer-motion": "11.13.3",
=======
    "framer-motion": "11.13.4",
>>>>>>> fc731f70
    "react-icons": "5.4.0",
    "react-hook-form": "7.54.0",
    "react-select": "5.8.3",
    "slug": "9.1.0"
  },
  "devDependencies": {
    "@repo/storybook-config": "workspace:*",
    "@repo/tailwind-config": "workspace:*",
    "@repo/tsup-config": "workspace:*",
    "@repo/vite-config": "workspace:*",
    "@testing-library/react-hooks": "8.0.1",
    "@types/debug": "4.1.12",
    "@types/react": "18.3.14",
    "@types/react-dom": "18.3.3",
    "@types/slug": "5.0.9",
    "react": "18.3.1",
    "react-dom": "18.3.1"
  }
}<|MERGE_RESOLUTION|>--- conflicted
+++ resolved
@@ -132,11 +132,7 @@
     "@nextui-org/system": "2.2.6",
     "@nextui-org/theme": "2.2.11",
     "@react-aria/visually-hidden": "3.8.18",
-<<<<<<< HEAD
-    "framer-motion": "11.13.3",
-=======
     "framer-motion": "11.13.4",
->>>>>>> fc731f70
     "react-icons": "5.4.0",
     "react-hook-form": "7.54.0",
     "react-select": "5.8.3",
